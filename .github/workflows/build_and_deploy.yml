name: Build and Deploy docs

on:
  pull_request:
  push:
    branches:
      - main
#  release:
#    types:
# - published

jobs:
  build-docs:
    runs-on: ubuntu-latest

    steps:
    - name: checkout
      uses: actions/checkout@v3
      with:
        fetch-depth: 0

    - name: Setup Mamba
<<<<<<< HEAD
      uses: mamba-org/provision-with-micromamba@v14
      with:
        environment-file: false
=======
      uses: mamba-org/setup-micromamba@v2
>>>>>>> a4d7ffc4

#    - name: Build environment
#      shell: bash -l {0}
#      run: |
#        micromamba create --name TEST python=3 --file requirements.txt --file requirements-docs.txt --channel conda-forge
#        micromamba activate TEST
#        python -m pip install -e . --no-deps --force-reinstall

    - name: Build environment
      shell: bash -l {0}
      run: |
        # Install pixi (if not already installed)
        micromamba install --channel conda-forge --name base pixi

        # Create and activate environment using pixi.lock
        pixi env create --file pixi.lock --name TEST
        micromamba activate TEST

        # Install the package in editable mode
        python -m pip install -e . --no-deps --force-reinstall
    
    - name: Get the version
      id: get_version
      run: echo ::set-output name=VERSION::$(python setup.py --version)

    - name: Build documentation
      shell: bash -l {0}
      run: |
        set -e
        micromamba activate TEST
        pushd docs
        make clean html
        popd

    - name: Deploy
      if: github.event_name == 'release' || github.event_name == 'push'
      uses: peaceiris/actions-gh-pages@v3
      with:
        github_token: ${{ secrets.GITHUB_TOKEN }}
        publish_dir: docs/_build/html<|MERGE_RESOLUTION|>--- conflicted
+++ resolved
@@ -20,32 +20,15 @@
         fetch-depth: 0
 
     - name: Setup Mamba
-<<<<<<< HEAD
-      uses: mamba-org/provision-with-micromamba@v14
+      uses: mamba-org/setup-micromamba@v2
       with:
         environment-file: false
-=======
-      uses: mamba-org/setup-micromamba@v2
->>>>>>> a4d7ffc4
-
-#    - name: Build environment
-#      shell: bash -l {0}
-#      run: |
-#        micromamba create --name TEST python=3 --file requirements.txt --file requirements-docs.txt --channel conda-forge
-#        micromamba activate TEST
-#        python -m pip install -e . --no-deps --force-reinstall
 
     - name: Build environment
       shell: bash -l {0}
       run: |
-        # Install pixi (if not already installed)
-        micromamba install --channel conda-forge --name base pixi
-
-        # Create and activate environment using pixi.lock
-        pixi env create --file pixi.lock --name TEST
+        micromamba create --name TEST python=3 --file requirements.txt --file requirements-docs.txt --channel conda-forge
         micromamba activate TEST
-
-        # Install the package in editable mode
         python -m pip install -e . --no-deps --force-reinstall
     
     - name: Get the version
